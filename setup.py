--- conflicted
+++ resolved
@@ -46,11 +46,7 @@
 if __name__ == "__main__":
     setup(
         name='pypicloud',
-<<<<<<< HEAD
-        version='0.5.6',
-=======
         version='1.0.0',
->>>>>>> e6b4dbbe
         description='Private PyPI backed by S3',
         long_description=README + '\n\n' + CHANGES,
         classifiers=[
