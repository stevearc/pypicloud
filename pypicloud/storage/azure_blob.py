""" Store packages in Azure Blob Storage """
from __future__ import unicode_literals
import logging
import posixpath
from datetime import datetime, timedelta
from contextlib import contextmanager

from azure.storage.blob import BlobServiceClient, BlobSasPermissions, generate_blob_sas
from azure.core.exceptions import ResourceNotFoundError
from pyramid.httpexceptions import HTTPFound
from pyramid.settings import asbool
from six import BytesIO
from six.moves.urllib.request import urlopen  # pylint: disable=F0401,E0611

from .base import IStorage
from pypicloud.models import Package
from pypicloud.util import normalize_metadata


LOG = logging.getLogger(__name__)


class AzureBlobStorage(IStorage):
    """ Storage backend that uses Azure Blob Storage """

    test = False

    def __init__(
        self,
        request,
        expire_after=None,
        path_prefix=None,
        redirect_urls=None,
        storage_account_name=None,
        storage_account_key=None,
        storage_container_name=None,
    ):
        super(AzureBlobStorage, self).__init__(request)

        self.expire_after = expire_after
        self.path_prefix = path_prefix
        self.redirect_urls = redirect_urls
        self.storage_account_name = storage_account_name
        self.storage_account_key = storage_account_key
        self.storage_container_name = storage_container_name
        self.azure_storage_account_url = "https://{}.blob.core.windows.net".format(
            storage_account_name
        )
        self.blob_service_client = BlobServiceClient(
            account_url=self.azure_storage_account_url,
            credential=self.storage_account_key,
        )
        self.container_client = self.blob_service_client.get_container_client(
            self.storage_container_name
        )

    @classmethod
    def configure(cls, settings):
        kwargs = super(AzureBlobStorage, cls).configure(settings)
        kwargs["expire_after"] = int(settings.get("storage.expire_after", 60 * 60 * 24))
        kwargs["path_prefix"] = settings.get("storage.prefix", "")
        kwargs["redirect_urls"] = asbool(settings.get("storage.redirect_urls", True))
        kwargs["storage_account_name"] = settings.get("storage.storage_account_name")
        if kwargs["storage_account_name"] is None:
            raise ValueError("You must specify the 'storage.storage_account_name'")

        kwargs["storage_account_key"] = settings.get("storage.storage_account_key")
        if kwargs["storage_account_key"] is None:
            raise ValueError("You must specify the 'storage.storage_account_key'")

        kwargs["storage_container_name"] = settings.get(
            "storage.storage_container_name"
        )
        if kwargs["storage_container_name"] is None:
            raise ValueError("You must specify the 'storage.storage_container_name'")

        return kwargs

    def _generate_url(self, package):
        path = self.get_path(package)

        url_params = generate_blob_sas(
            account_name=self.storage_account_name,
            container_name=self.storage_container_name,
            blob_name=path,
            account_key=self.storage_account_key,
            permission=BlobSasPermissions(read=True),
            expiry=datetime.now() + timedelta(seconds=self.expire_after),
            protocol="https",
        )

        url = "{}/{}/{}?{}".format(
            self.azure_storage_account_url,
            self.storage_container_name,
            path,
            url_params,
        )
        return url

    def download_response(self, package):
        return HTTPFound(location=self._generate_url(package))

    def list(self, factory=Package):
        # List does not return metadata :(
        for blob_properties in self.container_client.list_blobs(
            name_starts_with=self.path_prefix
        ):
            blob_client = self.container_client.get_blob_client(
                blob=blob_properties.name
            )
            metadata = blob_client.get_blob_properties()

            yield factory(
                metadata.metadata["name"],
                metadata.metadata["version"],
                posixpath.basename(blob_properties.name),
                blob_properties.last_modified,
                path=blob_properties.name,
                **Package.read_metadata(metadata.metadata)
            )

    def get_path(self, package):
        """ Get the fully-qualified bucket path for a package """
        if "path" not in package.data:
            package.data["path"] = (
                self.path_prefix + package.name + "/" + package.filename
            )
        return package.data["path"]

    def upload(self, package, datastream):
        path = self.get_path(package)

        metadata = package.get_metadata()
        metadata["name"] = package.name
        metadata["version"] = package.version
        normalize_metadata(metadata)

        blob_client = self.container_client.get_blob_client(blob=path)
        blob_client.upload_blob(data=datastream, metadata=metadata)

    def delete(self, package):
        path = self.get_path(package)
        blob_client = self.container_client.get_blob_client(blob=path)
        blob_client.delete_blob()

    def check_health(self):
        try:
<<<<<<< HEAD
            self.container_client.get_blob_client(
                blob="__notexist"
            ).get_blob_properties()
        except ResourceNotFoundError:
            pass
=======
            list(self.container_client.list_blobs(name_starts_with=""))
>>>>>>> 244679ce
        except Exception as e:
            return False, str(e)
        return True, ""

    @contextmanager
    def open(self, package):
        url = self._generate_url(package)
        handle = urlopen(url)
        try:
            yield BytesIO(handle.read())
        finally:
            handle.close()<|MERGE_RESOLUTION|>--- conflicted
+++ resolved
@@ -145,15 +145,11 @@
 
     def check_health(self):
         try:
-<<<<<<< HEAD
             self.container_client.get_blob_client(
                 blob="__notexist"
             ).get_blob_properties()
         except ResourceNotFoundError:
             pass
-=======
-            list(self.container_client.list_blobs(name_starts_with=""))
->>>>>>> 244679ce
         except Exception as e:
             return False, str(e)
         return True, ""
