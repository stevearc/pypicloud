""" Store packages in S3 """
import posixpath
from binascii import hexlify

import boto3
import logging
import rsa
from botocore.config import Config
from botocore.signers import CloudFrontSigner
from botocore.exceptions import ClientError
from contextlib import contextmanager
from datetime import datetime, timedelta
from hashlib import md5
from pyramid.httpexceptions import HTTPFound
from pyramid.settings import asbool, falsey
from pyramid_duh.settings import asdict
from six.moves.urllib.parse import quote  # pylint: disable=F0401,E0611
from six.moves.urllib.request import urlopen  # pylint: disable=F0401,E0611

from .base import IStorage
from pypicloud.models import Package
from pypicloud.util import parse_filename, get_settings


LOG = logging.getLogger(__name__)


def package_from_object(obj, factory):
    """ Create a package from a S3 object """
    filename = posixpath.basename(obj.key)
    name = obj.metadata.get('name')
    version = obj.metadata.get('version')
    summary = obj.metadata.get('summary')
    # We used to not store metadata. This is for backwards
    # compatibility
    if name is None or version is None:
        try:
            name, version = parse_filename(filename)
        except ValueError:
            LOG.warning("S3 file %s has no package name", obj.key)
            return None

    return factory(name, version, filename, obj.last_modified, summary,
                   path=obj.key)


class S3Storage(IStorage):

    """ Storage backend that uses S3 """
    test = False

    def __init__(self, request=None, bucket=None, expire_after=None,
                 bucket_prefix=None, prepend_hash=None, redirect_urls=None,
<<<<<<< HEAD
                 use_sse=False, object_acl=None,
=======
                 sse=None, object_acl=None,
>>>>>>> e6b4dbbe
                 **kwargs):
        super(S3Storage, self).__init__(request, **kwargs)
        self.bucket = bucket
        self.expire_after = expire_after
        self.bucket_prefix = bucket_prefix
        self.prepend_hash = prepend_hash
        self.redirect_urls = redirect_urls
<<<<<<< HEAD
        self.use_sse = use_sse
=======
        self.sse = sse
>>>>>>> e6b4dbbe
        self.object_acl = object_acl

    @classmethod
    def configure(cls, settings):
        kwargs = super(S3Storage, cls).configure(settings)
<<<<<<< HEAD
        kwargs['expire_after'] = int(getdefaults(
            settings, 'storage.expire_after', 'aws.expire_after', 60 * 60 *
            24))
        kwargs['bucket_prefix'] = getdefaults(
            settings, 'storage.prefix', 'aws.prefix', '')
        kwargs['prepend_hash'] = asbool(getdefaults(
            settings, 'storage.prepend_hash', 'aws.prepend_hash', True))
        access_key = getdefaults(settings, 'storage.access_key',
                                 'aws.access_key', None)
        secret_key = getdefaults(settings, 'storage.secret_key',
                                 'aws.secret_key', None)
        host = getdefaults(settings, 'storage.host',
                           'aws.host', boto.s3.connection.NoHostProvided)
        is_secure = getdefaults(settings, 'storage.is_secure',
                                'aws.is_secure', True)
        kwargs['use_sse'] = asbool(getdefaults(
            settings, 'storage.server_side_encryption',
            'aws.server_side_encryption', False))
        kwargs['object_acl'] = settings.get('storage.object_acl', None)
        calling_format = settings.get('storage.calling_format',
                                      'SubdomainCallingFormat')
=======
        kwargs['expire_after'] = int(settings.get('storage.expire_after',
                                                  60 * 60 * 24))
        kwargs['bucket_prefix'] = settings.get('storage.prefix', '')
        kwargs['prepend_hash'] = asbool(settings.get('storage.prepend_hash',
                                                     True))
        kwargs['sse'] = sse = settings.get('storage.server_side_encryption')
        if sse not in [None, 'AES256', 'aws:kms']:
            LOG.warn("Unrecognized value %r for 'storage.sse'. See "
                     "https://boto3.readthedocs.io/en/latest/reference/services/s3.html#S3.Object.put "
                     "for more details", sse)
        kwargs['object_acl'] = settings.get('storage.object_acl', None)
>>>>>>> e6b4dbbe
        kwargs['redirect_urls'] = asbool(settings.get('storage.redirect_urls',
                                                      False))

        config_settings = get_settings(
            settings,
            'storage.',
            region_name=str,
            signature_version=str,
            user_agent=str,
            user_agent_extra=str,
            connect_timeout=int,
            read_timeout=int,
            parameter_validation=asbool,
            max_pool_connections=int,
            proxies=asdict,
        )
        config_settings['s3'] = get_settings(
            settings,
            'storage.',
            use_accelerate_endpoint=asbool,
            payload_signing_enabled=asbool,
            addressing_style=str,
        )
        config = Config(**config_settings)

        def verify_value(val):
            """ Verify can be a boolean (False) or a string """
            s = str(val).strip().lower()
            if s in falsey:
                return False
            else:
                return str(val)

        s3conn = boto3.resource(
            's3',
            config=config,
            **get_settings(
                settings,
                'storage.',
                region_name=str,
                api_version=str,
                use_ssl=asbool,
                verify=verify_value,
                endpoint_url=str,
                aws_access_key_id=str,
                aws_secret_access_key=str,
                aws_session_token=str,
            )
        )

        bucket_name = settings.get('storage.bucket')
        if bucket_name is None:
            raise ValueError("You must specify the 'storage.bucket'")
        bucket = s3conn.Bucket(bucket_name)
        try:
            bucket.load()
        except ClientError as e:
            if e.response['Error']['Code'] == '404':
                LOG.info("Creating S3 bucket %s", bucket_name)
                bucket.create()
                bucket.wait_until_exists()
            else:
                if e.response['Error']['Code'] == '301':
                    LOG.warn("Bucket found in different region. Check that "
                             "the S3 bucket specified in 'storage.bucket' is "
                             "in 'storage.region_name'")
                raise
        kwargs['bucket'] = bucket
        return kwargs

    def calculate_path(self, package):
        """ Calculates the path of a package """
        path = package.name + '/' + package.filename
        if self.prepend_hash:
            m = md5()
            m.update(package.filename.encode('utf-8'))
            prefix = hexlify(m.digest()).decode('utf-8')[:4]
            path = prefix + '/' + path
        return path

    def get_path(self, package):
        """ Get the fully-qualified bucket path for a package """
        if 'path' not in package.data:
            filename = self.calculate_path(package)
            package.data['path'] = self.bucket_prefix + filename
        return package.data['path']

    def list(self, factory=Package):
        keys = self.bucket.objects.filter(Prefix=self.bucket_prefix)
        for summary in keys:
            # ObjectSummary has no metadata, so we have to fetch it.
            obj = summary.Object()
            pkg = package_from_object(obj, factory)
            if pkg is not None:
                yield pkg

    def _generate_url(self, package):
        """ Generate a signed url to the S3 file """
        return self.bucket.meta.client.generate_presigned_url(
            'get_object',
            Params={
                'Bucket': self.bucket.name,
                'Key': self.get_path(package),
            },
            ExpiresIn=self.expire_after,
        )

    def get_url(self, package):
        if self.redirect_urls:
            return super(S3Storage, self).get_url(package)
        else:
            return self._generate_url(package)

    def download_response(self, package):
        return HTTPFound(location=self._generate_url(package))

    def upload(self, package, datastream):
        key = self.bucket.Object(self.get_path(package))
        kwargs = {}
        if self.sse is not None:
            kwargs['ServerSideEncryption'] = self.sse
        if self.object_acl:
            kwargs['ACL'] = self.object_acl
        metadata = {
            'name': package.name,
            'version': package.version,
        }
        if package.summary:
<<<<<<< HEAD
            key.set_metadata('summary', package.summary)
        # S3 doesn't support uploading from a non-file stream, so we have to
        # read it into memory :(
        key.set_contents_from_string(data.read(), encrypt_key=self.use_sse,
                                     policy=self.object_acl)
=======
            metadata['summary'] = package.summary
        key.put(Metadata=metadata, Body=datastream, **kwargs)
>>>>>>> e6b4dbbe

    def delete(self, package):
        self.bucket.delete_objects(Delete={
            'Objects': [
                {
                    'Key': self.get_path(package),
                }
            ]
        })

    @contextmanager
    def open(self, package):
        url = self._generate_url(package)
        handle = urlopen(url)
        try:
            yield handle
        finally:
            handle.close()


class CloudFrontS3Storage(S3Storage):

    """ Storage backend that uses S3 and CloudFront """
    def __init__(self, request=None, domain=None, private_key=None,
                 key_id=None, **kwargs):
        super(CloudFrontS3Storage, self).__init__(request, **kwargs)
        self.domain = domain
        self.private_key = private_key
        self.key_id = key_id
        self.private_key = private_key

        self.cf_signer = None
        if key_id is not None:
            self.cf_signer = CloudFrontSigner(self.key_id, self._rsa_signer)

        self.client = boto3.client('cloudfront')

    @classmethod
    def configure(cls, settings):
        kwargs = super(CloudFrontS3Storage, cls).configure(settings)
        kwargs['domain'] = settings['storage.cloud_front_domain']
        kwargs['key_id'] = settings.get('storage.cloud_front_key_id')
        private_key = settings.get('storage.cloud_front_key_string')
        if private_key is None:
            key_file = settings.get('storage.cloud_front_key_file')
            if key_file:
                with open(key_file, 'r') as ifile:
                    private_key = ifile.read()
        kwargs['private_key'] = private_key

        return kwargs

    def _rsa_signer(self, message):
        """ Generate a RSA signature for a message """
        return rsa.sign(
            message,
            rsa.PrivateKey.load_pkcs1(self.private_key.encode('utf8')),
            'SHA-1')  # CloudFront requires SHA-1 hash

    def _generate_url(self, package):
        """ Get the fully-qualified CloudFront path for a package """
        path = self.get_path(package)
        url = self.domain + '/' + quote(path)

        # No key id, no signer, so we don't have to sign the URL
        if self.cf_signer is None:
            return url

        # To sign with a canned policy:
        expires = datetime.utcnow() + timedelta(seconds=self.expire_after)
        return self.cf_signer.generate_presigned_url(
            url, date_less_than=expires)<|MERGE_RESOLUTION|>--- conflicted
+++ resolved
@@ -51,11 +51,7 @@
 
     def __init__(self, request=None, bucket=None, expire_after=None,
                  bucket_prefix=None, prepend_hash=None, redirect_urls=None,
-<<<<<<< HEAD
-                 use_sse=False, object_acl=None,
-=======
                  sse=None, object_acl=None,
->>>>>>> e6b4dbbe
                  **kwargs):
         super(S3Storage, self).__init__(request, **kwargs)
         self.bucket = bucket
@@ -63,39 +59,12 @@
         self.bucket_prefix = bucket_prefix
         self.prepend_hash = prepend_hash
         self.redirect_urls = redirect_urls
-<<<<<<< HEAD
-        self.use_sse = use_sse
-=======
         self.sse = sse
->>>>>>> e6b4dbbe
         self.object_acl = object_acl
 
     @classmethod
     def configure(cls, settings):
         kwargs = super(S3Storage, cls).configure(settings)
-<<<<<<< HEAD
-        kwargs['expire_after'] = int(getdefaults(
-            settings, 'storage.expire_after', 'aws.expire_after', 60 * 60 *
-            24))
-        kwargs['bucket_prefix'] = getdefaults(
-            settings, 'storage.prefix', 'aws.prefix', '')
-        kwargs['prepend_hash'] = asbool(getdefaults(
-            settings, 'storage.prepend_hash', 'aws.prepend_hash', True))
-        access_key = getdefaults(settings, 'storage.access_key',
-                                 'aws.access_key', None)
-        secret_key = getdefaults(settings, 'storage.secret_key',
-                                 'aws.secret_key', None)
-        host = getdefaults(settings, 'storage.host',
-                           'aws.host', boto.s3.connection.NoHostProvided)
-        is_secure = getdefaults(settings, 'storage.is_secure',
-                                'aws.is_secure', True)
-        kwargs['use_sse'] = asbool(getdefaults(
-            settings, 'storage.server_side_encryption',
-            'aws.server_side_encryption', False))
-        kwargs['object_acl'] = settings.get('storage.object_acl', None)
-        calling_format = settings.get('storage.calling_format',
-                                      'SubdomainCallingFormat')
-=======
         kwargs['expire_after'] = int(settings.get('storage.expire_after',
                                                   60 * 60 * 24))
         kwargs['bucket_prefix'] = settings.get('storage.prefix', '')
@@ -107,7 +76,6 @@
                      "https://boto3.readthedocs.io/en/latest/reference/services/s3.html#S3.Object.put "
                      "for more details", sse)
         kwargs['object_acl'] = settings.get('storage.object_acl', None)
->>>>>>> e6b4dbbe
         kwargs['redirect_urls'] = asbool(settings.get('storage.redirect_urls',
                                                       False))
 
@@ -236,16 +204,8 @@
             'version': package.version,
         }
         if package.summary:
-<<<<<<< HEAD
-            key.set_metadata('summary', package.summary)
-        # S3 doesn't support uploading from a non-file stream, so we have to
-        # read it into memory :(
-        key.set_contents_from_string(data.read(), encrypt_key=self.use_sse,
-                                     policy=self.object_acl)
-=======
             metadata['summary'] = package.summary
         key.put(Metadata=metadata, Body=datastream, **kwargs)
->>>>>>> e6b4dbbe
 
     def delete(self, package):
         self.bucket.delete_objects(Delete={
