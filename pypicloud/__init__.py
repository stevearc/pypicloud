""" S3-backed pypi server """
import os
import sys

import calendar
import datetime
import io
import logging
import traceback
from pyramid.config import Configurator
from pyramid.renderers import JSON, render
from pyramid.settings import asbool
from pyramid_beaker import session_factory_from_settings
from six.moves.urllib.parse import urlencode  # pylint: disable=F0401,E0611

from .route import Root
from .util import BetterScrapingLocator


<<<<<<< HEAD
__version__ = '0.5.6'
=======
__version__ = '1.0.0'
>>>>>>> e6b4dbbe
LOG = logging.getLogger(__name__)


def to_json(value):
    """ A json filter for jinja2 """
    return render('json', value)


def _app_url(request, *paths, **params):
    """ Get the base url for the root of the app plus an optional path """
    path = '/'.join(paths)
    if not path.startswith('/'):
        path = '/' + path
    if params:
        path += '?' + urlencode(params)
    return request.application_url + path


def _locator(request):
    """ Get the scraping locator to find packages from the fallback site """
    return BetterScrapingLocator(request.registry.fallback_url)


def includeme(config):
    """ Set up and configure the pypicloud app """
    config.set_root_factory(Root)
    settings = config.get_settings()
    config.add_route('health', '/health')
    config.include('pyramid_tm')
    # Beaker should be set by default to invalidate corrupt sessions, otherwise
    # a bad cookie will break the website for you and the only fix is to
    # manually delete the cookie.
    settings.setdefault('session.invalidate_corrupt', 'true')
    config.include('pyramid_beaker')
    config.include('pyramid_duh')
    config.include('pyramid_duh.auth')
    config.include('pyramid_rpc.xmlrpc')
    config.include('pypicloud.auth')
    config.include('pypicloud.access')
    config.include('pypicloud.cache')

    # If we're reloading templates, we should also pretty-print json
    reload_templates = asbool(settings.get('pyramid.reload_templates'))
    indent = 4 if reload_templates else None
    json_renderer = JSON(indent=indent)
    json_renderer.add_adapter(datetime.datetime, lambda obj, r:
                              calendar.timegm(obj.utctimetuple()))
    config.add_renderer('json', json_renderer)
    # Jinja2 configuration
    settings['jinja2.filters'] = {
        'static_url': 'pyramid_jinja2.filters:static_url_filter',
        'tojson': to_json,
    }
    settings['jinja2.directories'] = ['pypicloud:templates']
    config.include('pyramid_jinja2')

    # BEAKER CONFIGURATION
    config.registry.secure_cookie = asbool(settings.get('session.secure',
                                                        False))
    settings.setdefault('session.type', 'cookie')
    settings.setdefault('session.httponly', 'true')
    config.set_session_factory(session_factory_from_settings(settings))

    # PYPICLOUD SETTINGS
    default_url = 'https://pypi.python.org/simple'
    config.registry.fallback_url = settings.get('pypi.fallback_url',
                                                default_url)

    fallback_mode = settings.get('pypi.fallback', 'redirect')
    always_show_upstream = settings.get('pypi.always_show_upstream')

    # Using fallback=mirror is the same as fallback=cache and
    # always_show_upstream=true
    if always_show_upstream is None:
        always_show_upstream = fallback_mode == 'mirror'
    else:
        always_show_upstream = asbool(always_show_upstream)

    modes = ('redirect', 'cache', 'none')
    if fallback_mode not in modes:
        raise ValueError("Invalid value for 'pypi.fallback'. "
                         "Must be one of %s" % ', '.join(modes))
    config.registry.fallback = fallback_mode
    config.registry.always_show_upstream = always_show_upstream

    # Special request methods
    config.add_request_method(_app_url, name='app_url')
    config.add_request_method(_locator, name='locator', reify=True)
    config.add_request_method(lambda x: __version__, name='pypicloud_version',
                              reify=True)
    config.add_request_method(lambda x: settings.get('pypi.download_url'),
                              name='custom_download_url', reify=True)

    cache_max_age = int(settings.get('pyramid.cache_max_age', 3600))
    config.add_static_view(name='static/%s' % __version__,
                           path='pypicloud:static',
                           cache_max_age=cache_max_age)

    config.add_xmlrpc_endpoint('pypi', '/pypi', request_method='POST',
                               header='Content-Type:text/xml')
    config.add_xmlrpc_endpoint('pypi_slash', '/pypi/', request_method='POST',
                               header='Content-Type:text/xml')


def traceback_formatter(excpt, value, tback):
    """ Catches all exceptions and re-formats the traceback raised.
    """

    sys.stdout.write("".join(traceback.format_exception(excpt, value, tback)))


def hook_exceptions():
    """ Hooks into the sys module to set our formatter.
    """

    if hasattr(sys.stdout, "fileno"):  # when testing, sys.stdout is StringIO
        try:
            # reopen stdout in non buffered mode
            sys.stdout = os.fdopen(sys.stdout.fileno(), 'w', 0)
        except io.UnsupportedOperation:
            pass
        else:
            # set the hook
            sys.excepthook = traceback_formatter


def main(config, **settings):
    """ This function returns a Pyramid WSGI application.
    """
    hook_exceptions()
    config = Configurator(settings=settings)
    config.include('pypicloud')
    config.scan('pypicloud.views')
    return config.make_wsgi_app()<|MERGE_RESOLUTION|>--- conflicted
+++ resolved
@@ -17,11 +17,7 @@
 from .util import BetterScrapingLocator
 
 
-<<<<<<< HEAD
-__version__ = '0.5.6'
-=======
 __version__ = '1.0.0'
->>>>>>> e6b4dbbe
 LOG = logging.getLogger(__name__)
 
 
